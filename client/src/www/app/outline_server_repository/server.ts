// Copyright 2018 The Outline Authors
//
// Licensed under the Apache License, Version 2.0 (the "License");
// you may not use this file except in compliance with the License.
// You may obtain a copy of the License at
//
//      http://www.apache.org/licenses/LICENSE-2.0
//
// Unless required by applicable law or agreed to in writing, software
// distributed under the License is distributed on an "AS IS" BASIS,
// WITHOUT WARRANTIES OR CONDITIONS OF ANY KIND, either express or implied.
// See the License for the specific language governing permissions and
// limitations under the License.

import {Localizer} from '@outline/infrastructure/i18n';
import * as net from '@outline/infrastructure/net';

import {staticKeyToTunnelConfig} from './access_key';
<<<<<<< HEAD
import {TunnelConfigJson, getAddressFromTransportConfig} from './config';
import {VpnApi, StartRequestJson} from './vpn';
=======
import {
  TunnelConfigJson,
  TransportConfigJson,
  VpnApi,
  StartRequestJson,
  getAddressFromTransportConfig,
} from './vpn';
>>>>>>> ee6dcf48
import * as errors from '../../model/errors';
import {PlatformError} from '../../model/platform_error';
import {Server, ServerType} from '../../model/server';

export const TEST_ONLY = {parseTunnelConfigJson};

// PLEASE DON'T use this class outside of this `outline_server_repository` folder!

export class OutlineServer implements Server {
  errorMessageId?: string;
  readonly tunnelConfigLocation: URL;
  private _address: string;
  private readonly staticTunnelConfig?: TunnelConfigJson;

  constructor(
    private vpnApi: VpnApi,
    readonly id: string,
    public name: string,
    readonly accessKey: string,
    readonly type: ServerType,
    localize: Localizer
  ) {
    switch (this.type) {
      case ServerType.DYNAMIC_CONNECTION:
        this.tunnelConfigLocation = new URL(
          accessKey.replace(/^ssconf:\/\//, 'https://')
        );
        this._address = '';

        if (!name) {
          this.name =
            this.tunnelConfigLocation.port === '443'
              ? this.tunnelConfigLocation.hostname
              : net.joinHostPort(
                  this.tunnelConfigLocation.hostname,
                  this.tunnelConfigLocation.port
                );
        }
        break;

      case ServerType.STATIC_CONNECTION:
      default:
        this.staticTunnelConfig = staticKeyToTunnelConfig(accessKey);
        this._address = getAddressFromTransportConfig(
          this.staticTunnelConfig.transport
        );

        if (!name) {
          this.name = localize(
            accessKey.includes('outline=1')
              ? 'server-default-name-outline'
              : 'server-default-name'
          );
        }
        break;
    }
  }

  get address() {
    return this._address;
  }

  async connect() {
    let tunnelConfig: TunnelConfigJson;
    if (this.type === ServerType.DYNAMIC_CONNECTION) {
      tunnelConfig = await fetchTunnelConfig(this.tunnelConfigLocation);
      this._address = getAddressFromTransportConfig(tunnelConfig.transport);
    } else {
      tunnelConfig = this.staticTunnelConfig;
    }

    try {
      const request: StartRequestJson = {
        id: this.id,
        name: this.name,
        config: tunnelConfig,
      };
      await this.vpnApi.start(request);
    } catch (cause) {
      // TODO(junyi): Remove the catch above once all platforms are migrated to PlatformError
      if (cause instanceof PlatformError) {
        throw cause;
      }

      // e originates in "native" code: either Cordova or Electron's main process.
      // Because of this, we cannot assume "instanceof OutlinePluginError" will work.
      if (cause.errorCode) {
        throw errors.fromErrorCode(cause.errorCode);
      }

      throw new errors.ProxyConnectionFailure(
        `Failed to connect to server ${this.name}.`,
        {cause}
      );
    }
  }

  async disconnect() {
    try {
      await this.vpnApi.stop(this.id);

      if (this.type === ServerType.DYNAMIC_CONNECTION) {
        this._address = '';
      }
    } catch (e) {
      // All the plugins treat disconnection errors as ErrorCode.UNEXPECTED.
      throw new errors.RegularNativeError();
    }
  }

  checkRunning(): Promise<boolean> {
    return this.vpnApi.isRunning(this.id);
  }
}

function parseTunnelConfigJson(responseBody: string): TunnelConfigJson | null {
  const responseJson = JSON.parse(responseBody);

  if ('error' in responseJson) {
    throw new errors.SessionProviderError(
      responseJson.error.message,
      responseJson.error.details
    );
  }

  const transport: TransportConfigJson = {
    host: responseJson.server,
    port: responseJson.server_port,
    method: responseJson.method,
    password: responseJson.password,
  };
  if (responseJson.prefix) {
    (transport as {prefix?: string}).prefix = responseJson.prefix;
  }
  return {
    transport,
  };
}

/** fetchTunnelConfig fetches information from a dynamic access key and attempts to parse it. */
// TODO(daniellacosse): unit tests
export async function fetchTunnelConfig(
  configLocation: URL
): Promise<TunnelConfigJson> {
  let response;
  try {
    response = await fetch(configLocation, {
      cache: 'no-store',
      redirect: 'follow',
    });
  } catch (cause) {
    throw new errors.SessionConfigFetchFailed(
      'Failed to fetch VPN information from dynamic access key.',
      {cause}
    );
  }

  const responseBody = (await response.text()).trim();
  if (!responseBody) {
    throw new errors.ServerAccessKeyInvalid(
      'Got empty config from dynamic key.'
    );
  }
  try {
    if (responseBody.startsWith('ss://')) {
      return staticKeyToTunnelConfig(responseBody);
    }

    return parseTunnelConfigJson(responseBody);
  } catch (cause) {
    if (cause instanceof errors.SessionProviderError) {
      throw cause;
    }

    throw new errors.ServerAccessKeyInvalid(
      'Failed to parse VPN information fetched from dynamic access key.',
      {cause}
    );
  }
}<|MERGE_RESOLUTION|>--- conflicted
+++ resolved
@@ -16,18 +16,8 @@
 import * as net from '@outline/infrastructure/net';
 
 import {staticKeyToTunnelConfig} from './access_key';
-<<<<<<< HEAD
-import {TunnelConfigJson, getAddressFromTransportConfig} from './config';
+import {TunnelConfigJson, TransportConfigJson, getAddressFromTransportConfig} from './config';
 import {VpnApi, StartRequestJson} from './vpn';
-=======
-import {
-  TunnelConfigJson,
-  TransportConfigJson,
-  VpnApi,
-  StartRequestJson,
-  getAddressFromTransportConfig,
-} from './vpn';
->>>>>>> ee6dcf48
 import * as errors from '../../model/errors';
 import {PlatformError} from '../../model/platform_error';
 import {Server, ServerType} from '../../model/server';
@@ -154,13 +144,17 @@
   }
 
   const transport: TransportConfigJson = {
-    host: responseJson.server,
-    port: responseJson.server_port,
-    method: responseJson.method,
-    password: responseJson.password,
+    type: 'shadowsocks',
+    endpoint: {
+      type: 'dial',
+      host: responseJson.server,
+      port: responseJson.server_port, 
+    },
+    cipher: responseJson.method,
+    secret: responseJson.password,
   };
   if (responseJson.prefix) {
-    (transport as {prefix?: string}).prefix = responseJson.prefix;
+    transport.prefix = responseJson.prefix;
   }
   return {
     transport,
