/*
  Copyright 2021 The Outline Authors
  Licensed under the Apache License, Version 2.0 (the "License");
  you may not use this file except in compliance with the License.
  You may obtain a copy of the License at
       http://www.apache.org/licenses/LICENSE-2.0
  Unless required by applicable law or agreed to in writing, software
  distributed under the License is distributed on an "AS IS" BASIS,
  WITHOUT WARRANTIES OR CONDITIONS OF ANY KIND, either express or implied.
  See the License for the specific language governing permissions and
  limitations under the License.
*/

import {computed, customElement, property} from "@polymer/decorators";
import {html, PolymerElement} from "@polymer/polymer";
<<<<<<< HEAD
import Sortable from "sortablejs";

import {ServerCard} from "./server_card";
import {ServerConnectionState} from "./server_connection_viz";
=======

import {ServerCard} from "./server_card";
import {ServerConnectionState} from "./server_card/server_connection_viz";
>>>>>>> b967567f

export interface ServerCardModel {
  disabled: boolean;
  errorMessageId: string;
  isOutlineServer: boolean;
  address: string;
  id: string;
  name: string;
  state: ServerConnectionState;
}

@customElement("server-list")
export class ServerList extends PolymerElement {
  static get template() {
    return html`
      <style>
        :host {
          display: block;
          margin: 0 auto;
          width: 100%;
          height: 100%;
        }

        server-card {
          margin: 8px auto;
          max-width: 400px; /* better card spacing on pixel and iphone */
          padding: 0 8px; /* necessary for smaller displays */
          transition: transform 150ms ease;
        }

        server-card.sortable-ghost {
          opacity: 0.3;
        }

        server-card.sortable-chosen {
          transform: scale(1.04);
        }

        @media (min-width: 600px) {
          server-card {
            margin: 24px auto;
            max-width: 550px;
          }
        }
      </style>

<<<<<<< HEAD
      <div id="sortableContainer">
        <template is="dom-repeat" items="[[servers]]">
          <server-card
            disabled="[[item.errorMessageId]]"
            error-message="[[localize(item.errorMessageId)]]"
            expanded="[[hasSingleServer]]"
            localize="[[localize]]"
            root-path="[[rootPath]]"
            server-address="[[item.address]]"
            server-id="[[item.id]]"
            localized-server-name="[[localizeServerName(item.name, item.isOutlineServer)]]"
            localized-server-rename="[[localize('server-rename')]"
            localized-server-forget="[[localize('server-forget')]"
            localized-status-message="[[localizeStatusMessage(item.state)]]"
            localized-connect-button-label="[[localizeConnectButtonLabel(item.state)]]"
            connect-button-disabled="[[computeConnectButtonDisabled(item.errorMessageId, item.state)]]"
            expanded-class-name="[[computeExpandedClassName(hasSingleServer)]]"
            is-outline-server="[[item.isOutlineServer]]"
            state="[[item.state]]"
          ></server-card>
        </template>
      </div>
=======
      <template is="dom-repeat" items="[[servers]]">
        <server-card
          disabled="[[item.errorMessageId]]"
          error-message="[[localize(item.errorMessageId)]]"
          expanded="[[hasSingleServer]]"
          localize="[[localize]]"
          root-path="[[rootPath]]"
          server-address="[[item.address]]"
          server-id="[[item.id]]"
          server-name="[[item.name]]"
          is-outline-server="[[item.isOutlineServer]]"
          state="[[item.state]]"
        ></server-card>
      </template>
>>>>>>> b967567f
    `;
  }

  // Need to declare localize function passed in from parent, or else
  // localize() calls within the template won't be updated.

  // @polymer/decorators doesn't support Function constructors...
  @property({type: Object}) localize: (messageId: string) => string;
  @property({type: String}) rootPath: string;
  @property({type: Array}) servers: ServerCardModel[] = [];

<<<<<<< HEAD
  // TODO: handling magic numbers?
  @property({type: Number}) sortableDelayMS = 350;
  @property({type: Number}) sortableAnimationDurationMS = 150;

=======
>>>>>>> b967567f
  @computed("servers")
  get hasSingleServer() {
    return this.servers.length === 1;
  }

  @computed("servers", "sortableDelayMS", "sortableAnimationDurationMS")
  get sortable(): Sortable {
    if (!this.servers.length || this.hasSingleServer) return null;

    return Sortable.create(this.$.sortableContainer as HTMLElement, {
      delay: this.sortableDelayMS,
      delayOnTouchOnly: true,
      animation: this.sortableAnimationDurationMS,

      // TODO: update the config on change
      onEnd: event => console.debug("onEnd", event),
    });
  }

  localizeServerName(serverName: string, isOutlineServer: boolean): string {
    if (serverName.length) {
      return serverName;
    }

    return this.localize(isOutlineServer ? "server-default-name-outline" : "server-default-name");
  }

  localizeStatusMessage(state: ServerConnectionState): string {
    if (!this.localize) return "";

    switch (state) {
      case ServerConnectionState.CONNECTING:
        return this.localize("connecting-server-state");
      case ServerConnectionState.CONNECTED:
        return this.localize("connected-server-state");
      case ServerConnectionState.RECONNECTING:
        return this.localize("reconnecting-server-state");
      case ServerConnectionState.DISCONNECTING:
        return this.localize("disconnecting-server-state");
      case ServerConnectionState.DISCONNECTED:
      default:
        return this.localize("disconnected-server-state");
    }
  }

  localizeConnectButtonLabel(state: ServerConnectionState): string {
    if (!this.localize) return "";

    switch (state) {
      case ServerConnectionState.CONNECTING:
      case ServerConnectionState.CONNECTED:
      case ServerConnectionState.RECONNECTING:
        return this.localize("disconnect-button-label");
      case ServerConnectionState.DISCONNECTING:
      case ServerConnectionState.DISCONNECTED:
      default:
        return this.localize("connect-button-label");
    }
  }

  computeConnectButtonDisabled(disabled: boolean, state: ServerConnectionState): boolean {
    return disabled || state === ServerConnectionState.CONNECTING || state === ServerConnectionState.DISCONNECTING;
  }

  computeExpandedClassName(expanded: boolean): string {
    return expanded ? "expanded" : "";
  }
}<|MERGE_RESOLUTION|>--- conflicted
+++ resolved
@@ -13,16 +13,11 @@
 
 import {computed, customElement, property} from "@polymer/decorators";
 import {html, PolymerElement} from "@polymer/polymer";
-<<<<<<< HEAD
+
 import Sortable from "sortablejs";
 
 import {ServerCard} from "./server_card";
-import {ServerConnectionState} from "./server_connection_viz";
-=======
-
-import {ServerCard} from "./server_card";
 import {ServerConnectionState} from "./server_card/server_connection_viz";
->>>>>>> b967567f
 
 export interface ServerCardModel {
   disabled: boolean;
@@ -69,7 +64,6 @@
         }
       </style>
 
-<<<<<<< HEAD
       <div id="sortableContainer">
         <template is="dom-repeat" items="[[servers]]">
           <server-card
@@ -92,22 +86,6 @@
           ></server-card>
         </template>
       </div>
-=======
-      <template is="dom-repeat" items="[[servers]]">
-        <server-card
-          disabled="[[item.errorMessageId]]"
-          error-message="[[localize(item.errorMessageId)]]"
-          expanded="[[hasSingleServer]]"
-          localize="[[localize]]"
-          root-path="[[rootPath]]"
-          server-address="[[item.address]]"
-          server-id="[[item.id]]"
-          server-name="[[item.name]]"
-          is-outline-server="[[item.isOutlineServer]]"
-          state="[[item.state]]"
-        ></server-card>
-      </template>
->>>>>>> b967567f
     `;
   }
 
@@ -119,13 +97,10 @@
   @property({type: String}) rootPath: string;
   @property({type: Array}) servers: ServerCardModel[] = [];
 
-<<<<<<< HEAD
   // TODO: handling magic numbers?
   @property({type: Number}) sortableDelayMS = 350;
   @property({type: Number}) sortableAnimationDurationMS = 150;
 
-=======
->>>>>>> b967567f
   @computed("servers")
   get hasSingleServer() {
     return this.servers.length === 1;
