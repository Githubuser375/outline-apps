// Copyright 2020 The Outline Authors
//
// Licensed under the Apache License, Version 2.0 (the "License");
// you may not use this file except in compliance with the License.
// You may obtain a copy of the License at
//
//      http://www.apache.org/licenses/LICENSE-2.0
//
// Unless required by applicable law or agreed to in writing, software
// distributed under the License is distributed on an "AS IS" BASIS,
// WITHOUT WARRANTIES OR CONDITIONS OF ANY KIND, either express or implied.
// See the License for the specific language governing permissions and
// limitations under the License.

import {execSync} from 'child_process';
import {powerMonitor} from 'electron';
import {platform} from 'os';

import {TunnelStatus} from '../www/app/tunnel';
import * as errors from '../www/model/errors';
import {ShadowsocksConfig} from '../www/model/shadowsocks';

import {ChildProcessHelper} from './child_process';
import {ShadowsocksConnectivity} from './connectivity';
import {RoutingDaemon} from './routing_service';
import {pathToEmbeddedBinary} from './util';

const isLinux = platform() === 'linux';
const isWindows = platform() === 'win32';

const TUN2SOCKS_TAP_DEVICE_NAME = isLinux ? 'outline-tun0' : 'outline-tap0';
const TUN2SOCKS_TAP_DEVICE_IP = '10.0.85.2';
const TUN2SOCKS_VIRTUAL_ROUTER_IP = '10.0.85.1';
const TUN2SOCKS_VIRTUAL_ROUTER_NETMASK = '255.255.255.0';

// Cloudflare, Quad9, and OpenDNS resolvers.
const DNS_RESOLVERS = ['1.1.1.1', '9.9.9.9', '208.67.222.222'];

// Raises an error if:
//  - the TAP device does not exist
//  - the TAP device does not have the expected IP/subnet
//
// Note that this will *also* throw if netsh is not on the PATH. If that's the case then the
// installer should have failed, too.
//
// Only works on Windows!
//
// TODO: Probably should be moved to a new file, e.g. configuation.ts.
function testTapDevice() {
  // Sample output:
  // =============
  // $ netsh interface ipv4 dump
  // # ----------------------------------
  // # IPv4 Configuration
  // # ----------------------------------
  // pushd interface ipv4
  //
  // reset
  // set global icmpredirects=disabled
  // set interface interface="Ethernet" forwarding=enabled advertise=enabled nud=enabled
  // ignoredefaultroutes=disabled set interface interface="outline-tap0" forwarding=enabled
  // advertise=enabled nud=enabled ignoredefaultroutes=disabled add address name="outline-tap0"
  // address=10.0.85.2 mask=255.255.255.0
  //
  // popd
  // # End of IPv4 configuration
  const lines = execSync(`netsh interface ipv4 dump`).toString().split('\n');

  // Find lines containing the TAP device name.
  const tapLines = lines.filter(s => s.indexOf(TUN2SOCKS_TAP_DEVICE_NAME) !== -1);
  if (tapLines.length < 1) {
    throw new errors.SystemConfigurationException(`TAP device not found`);
  }
}

// Establishes a full-system VPN with the help of Outline's routing daemon and child process
// tun2socks. Follows the Mediator pattern in that none of the "helpers" know anything about
// the others.
//
// In addition to the basic lifecycle of the helper processes, this class restarts tun2socks
// on network changes if necessary.
export class TunnelManager {
  private readonly routing: RoutingDaemon;
  private readonly tun2socks: Tun2socks;

  private readonly onAllHelpersStopped: Promise<void>;
  private reconnectingListener?: () => void;
  private reconnectedListener?: () => void;

<<<<<<< HEAD
  constructor(
    config: cordova.plugins.outline.ServerConfig, private isAutoConnect: boolean) {
    this.tun2socks = new Tun2socks(config);
=======
  constructor(private config: ShadowsocksConfig, private isAutoConnect: boolean) {
>>>>>>> fc8d9aa0
    this.routing = new RoutingDaemon(config.host || '', isAutoConnect);

    // These Promises, each tied to a helper process' exit, are key to the instance's
    // lifecycle:
    //  - once any helper fails or exits, stop them all
    //  - once *all* helpers have stopped, we're done
    const exits = [
      this.routing.onceDisconnected,
      this.tun2socks.onceStopped
    ];
    Promise.race(exits).then(() => {
      console.log('a helper has exited, disconnecting');
      this.stop();
    });
    this.onAllHelpersStopped = Promise.all(exits).then(() => {
      console.log('all helpers have exited');
    });

    this.routing.onNetworkChange = this.networkChanged.bind(this);
  }

  // Fulfills once the VPN has started successfully.
  async start() {
    if (isWindows) {
      testTapDevice();
    }

    // Don't perform connectivity checks on boot: if the key was revoked, we want the system
    // to stay "connected" so that traffic doesn't leak.
    await this.tun2socks.start(!this.isAutoConnect);
    await this.routing.start();
  }

  private async networkChanged(status: TunnelStatus) {
    if (status === TunnelStatus.CONNECTED) {
      // Notify tun2socks about the network change so it can restart if UDP connectivity has changed.
      try {
        await this.tun2socks.networkChanged();
      } catch (e) {
        // Don't tear down the VPN in case this is a transient network error.
        console.error(`Connectivity checks failed: ${e}`);
      }

      if (this.reconnectedListener) {
        this.reconnectedListener();
      }
    } else if (status === TunnelStatus.RECONNECTING) {
      if (this.reconnectingListener) {
        this.reconnectingListener();
      }
    } else {
      console.error(`unknown network change status ${status} from routing daemon`);
    }
  }

  // Use #onceStopped to be notified when the tunnel terminates.
  stop() {
    try {
      this.routing.stop();
    } catch (e) {
      // This can happen for several reasons, e.g. the daemon may have stopped while we were
      // connected.
      console.error(`could not stop routing: ${e.message}`);
    }

    this.tun2socks.stop();
  }

  // Fulfills once all three helper processes have stopped.
  //
  // When this happens, *as many changes made to the system in order to establish the full-system
  // VPN as possible* will have been reverted.
  public get onceStopped() {
    return this.onAllHelpersStopped;
  }

  // Sets an optional callback for when the routing daemon is attempting to re-connect.
  public set onReconnecting(newListener: () => void|undefined) {
    this.reconnectingListener = newListener;
  }

  // Sets an optional callback for when the routing daemon successfully reconnects.
  public set onReconnected(newListener: () => void|undefined) {
    this.reconnectedListener = newListener;
  }
}

// Class to manage the lifecycle of tun2socks.
class Tun2socks {
  private process?: ChildProcessHelper;
  private isUdpEnabled = false;

  private resolveStop!: () => void;
  private readonly stopped = new Promise<void>(resolve => {
    this.resolveStop = resolve;
  });

  constructor(private config: cordova.plugins.outline.ServerConfig) {}

  // Starts the tun2socks process. Restarts the process if it is already running.
  // Checks the server's connectivity when `checkConnectivity` is true, throwing on failure.
  async start(checkConnectivity: boolean) {
    if (checkConnectivity) {
      try {
        await this.checkConnectivity();
        console.log(`UDP support: ${this.isUdpEnabled}`);
      } catch (e) {
        this.resolveStop();
        throw e;
      }
    }

    if (!!this.process && this.process.isRunning) {
      // Restart once the current process exits. Stop the process without resolving `stopped`.
      await this.process.stop();
      console.log('restarting tun2socks');
    }

    this.process = new ChildProcessHelper(pathToEmbeddedBinary('go-tun2socks', 'tun2socks'),
                                          this.getProcessArgs());

    return new Promise((resolve, reject) => {
      // Declare success when tun2socks is running.
      this.process!.onStderr = (data?: string | Buffer) => {
        if (data && data.toString().includes('tun2socks running')) {
          this.process!.onStderr = undefined;
          if (isWindows) {
            powerMonitor.removeAllListeners();
            powerMonitor.once('suspend', this.suspendListener);
            powerMonitor.once('resume', this.resumeListener);
          }
          resolve();
        }
      };

      // Reject on early exit.
      this.process!.onExit.then((code?: number) => {
        console.log('tun2socks exited with code', code);
        this.resolveStop();
        reject(errors.fromErrorCode(code || errors.ErrorCode.UNEXPECTED));
      });
    });
  }

  // Stops the tun2socks process. Notifies the caller when the process has exited
  // by resolving `onceStopped`.
  stop() {
    if (!this.process) {
      return;
    }
    if (isWindows) {
      powerMonitor.removeAllListeners();
    }
    this.process.stop().then(this.resolveStop);
  }

  get onceStopped(): Promise<void> {
    return this.stopped;
  }

  // Notifes tun2socks that network connectivity changed. Checks whether UDP support changed,
  // restarting if it did.
  async networkChanged() {
    const wasUdpEnabled = this.isUdpEnabled;
    await this.checkConnectivity();
    if (this.isUdpEnabled === wasUdpEnabled) {
      return;
    }
    console.log(`UDP support changed: ${this.isUdpEnabled}`);
    return this.start(false);
  }

<<<<<<< HEAD
  private async checkConnectivity() {
    const ssConn = new ShadowsocksConnectivity(this.config);
    const code = await ssConn.onceResult;
    if (code !== errors.ErrorCode.NO_ERROR && code !== errors.ErrorCode.UDP_RELAY_NOT_ENABLED) {
      // Treat the absence of a code as an unexpected error.
      throw errors.fromErrorCode(code || errors.ErrorCode.UNEXPECTED);
    }
    this.isUdpEnabled = code === errors.ErrorCode.NO_ERROR;
  }
=======
  start(config: ShadowsocksConfig) {
    // ss-local -s x.x.x.x -p 65336 -k mypassword -m aes-128-cfb -l 1081 -u
    const args = ['-l', this.proxyPort.toString()];
    args.push('-s', config.host || '');
    args.push('-p', '' + config.port);
    args.push('-k', config.password || '');
    args.push('-m', config.method || '');
    args.push('-u');
>>>>>>> fc8d9aa0

  private suspendListener = () => {
    console.log('system suspending');
    // Windows: when the system suspends, tun2socks terminates due to the TAP device getting closed.
    // Preemptively stop tun2socks without resolving `stopped`.
    if (this.process) {
      this.process.stop();
    }
  }

  private resumeListener = () => {
    console.log('system resuming');
    // Windows: restart tun2socks after suspend; don't check connectivity.
    this.start(false);
  }

  private getProcessArgs(): string[] {
    // ./tun2socks.exe \
    //   -tunName outline-tap0 -tunDNS 1.1.1.1,9.9.9.9 \
    //   -tunAddr 10.0.85.2 -tunGw 10.0.85.1 -tunMask 255.255.255.0 \
    //   -proxyHost 127.0.0.1 -proxyPort 1080 -proxyPassword mypassword \
    //   -proxyCipher chacha20-ietf-poly1035 [-dnsFallback]
    const args: string[] = [];
    args.push('-tunName', TUN2SOCKS_TAP_DEVICE_NAME);
    args.push('-tunAddr', TUN2SOCKS_TAP_DEVICE_IP);
    args.push('-tunGw', TUN2SOCKS_VIRTUAL_ROUTER_IP);
    args.push('-tunMask', TUN2SOCKS_VIRTUAL_ROUTER_NETMASK);
    args.push('-tunDNS', DNS_RESOLVERS.join(','));
    args.push('-proxyHost', this.config.host || '');
    args.push('-proxyPort', `${this.config.port}`);
    args.push('-proxyPassword', this.config.password || '');
    args.push('-proxyCipher', this.config.method || '');
    args.push('-logLevel', 'info');
    if (!this.isUdpEnabled) {
      args.push('-dnsFallback');
    }
    return args;
  }
}<|MERGE_RESOLUTION|>--- conflicted
+++ resolved
@@ -87,13 +87,7 @@
   private reconnectingListener?: () => void;
   private reconnectedListener?: () => void;
 
-<<<<<<< HEAD
-  constructor(
-    config: cordova.plugins.outline.ServerConfig, private isAutoConnect: boolean) {
-    this.tun2socks = new Tun2socks(config);
-=======
   constructor(private config: ShadowsocksConfig, private isAutoConnect: boolean) {
->>>>>>> fc8d9aa0
     this.routing = new RoutingDaemon(config.host || '', isAutoConnect);
 
     // These Promises, each tied to a helper process' exit, are key to the instance's
@@ -212,8 +206,8 @@
       console.log('restarting tun2socks');
     }
 
-    this.process = new ChildProcessHelper(pathToEmbeddedBinary('go-tun2socks', 'tun2socks'),
-                                          this.getProcessArgs());
+    this.process = new ChildProcessHelper(
+        pathToEmbeddedBinary('outline-go-tun2socks', 'tun2socks'), this.getProcessArgs());
 
     return new Promise((resolve, reject) => {
       // Declare success when tun2socks is running.
@@ -266,7 +260,6 @@
     return this.start(false);
   }
 
-<<<<<<< HEAD
   private async checkConnectivity() {
     const ssConn = new ShadowsocksConnectivity(this.config);
     const code = await ssConn.onceResult;
@@ -276,16 +269,6 @@
     }
     this.isUdpEnabled = code === errors.ErrorCode.NO_ERROR;
   }
-=======
-  start(config: ShadowsocksConfig) {
-    // ss-local -s x.x.x.x -p 65336 -k mypassword -m aes-128-cfb -l 1081 -u
-    const args = ['-l', this.proxyPort.toString()];
-    args.push('-s', config.host || '');
-    args.push('-p', '' + config.port);
-    args.push('-k', config.password || '');
-    args.push('-m', config.method || '');
-    args.push('-u');
->>>>>>> fc8d9aa0
 
   private suspendListener = () => {
     console.log('system suspending');
