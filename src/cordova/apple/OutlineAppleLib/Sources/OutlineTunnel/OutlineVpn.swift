--- conflicted
+++ resolved
@@ -48,10 +48,6 @@
     // This must be kept in sync with:
     //  - cordova-plugin-outline/apple/vpn/PacketTunnelProvider.h#NS_ENUM
     //  - www/model/errors.ts
-<<<<<<< HEAD
-    @objc
-=======
->>>>>>> c6731157
     public enum ErrorCode: Int {
         case noError = 0
         case undefined = 1
@@ -82,7 +78,6 @@
         }
     }
     
-<<<<<<< HEAD
     // MARK: Plugin Interface
     
     // Starts a VPN tunnel as specified in the OutlineTunnel object.
@@ -272,214 +267,6 @@
         }
     }
     
-=======
-    // MARK: Interface
-    
-    private static func getManager(_ serviceName: String, configJson: [String: Any]) async throws -> NETunnelProviderManager {
-        let managers = try await NETunnelProviderManager.loadAllFromPreferences()
-        let manager: NETunnelProviderManager
-        if let firstManager = managers.first {
-            DDLogInfo("OutlineVpn.getManager found a manager")
-            manager = firstManager
-        } else {
-            DDLogInfo("OutlineVpn.getManager didn't find a manager. Creating")
-            manager = NETunnelProviderManager()
-        }
-        // This is the title of the profile entry. The subtitle will be the app name.
-        // TODO: Use the server name
-        manager.localizedDescription = serviceName
-        let config = NETunnelProviderProtocol()
-        config.providerBundleIdentifier = OutlineVpn.kVpnExtensionBundleId
-        // TODO: Replace with something, perhaps the server name
-        // This shows as "Server address" in the details of the profile.
-        config.serverAddress = "Outline service \(serviceName)"
-        if #available(macOS 13.3, iOS 11, *) {
-            config.excludeAPNs = false
-            config.excludeCellularServices = false
-        }
-        config.excludeLocalNetworks = true
-        config.providerConfiguration = configJson
-        manager.protocolConfiguration = config
-        try await manager.saveToPreferences()
-        // Workaround for https://forums.developer.apple.com/thread/25928
-        try await manager.loadFromPreferences()
-        return manager
-    }
-    
-    // Starts a VPN tunnel as specified in the OutlineTunnel object.
-    public func start(_ tunnelId: String, configJson: [String: Any], _ completion: @escaping (Callback)) {
-        Task {
-            DDLogInfo("OutlineVpn.start called for tunnel \(tunnelId)")
-            
-            // Get and aconfigure manager.
-            let manager: NETunnelProviderManager
-            do {
-                // TODO(fortuna): Pass the service name in the start call instead.
-                let serviceName = configJson["host"] as? String ?? "Outline Server"
-                manager = try await OutlineVpn.getManager(serviceName, configJson:configJson)
-                DDLogInfo("OutlineVpn.getManager returned a manager: \(String(describing: manager))")
-            } catch {
-                DDLogError("Failed to set up VPN: \(error)")
-                completion(ErrorCode.vpnPermissionNotGranted)
-                return
-            }
-            if tunnelId == self.activeTunnelId && manager.isEnabled {
-                // Already running
-                completion(ErrorCode.noError)
-                return
-            }
-            // TODO: Check if tunnel is already running
-            
-            // Start tunnel.
-            // TODO: enable on demand
-            do {
-                try await self.startTunnel(manager: manager)
-                // TODO: Save tunnel id in the config for auto restart
-                self.activeTunnelId = tunnelId
-            } catch {
-                DDLogError("Failed to start VPN tunnel: \(error)")
-                completion(ErrorCode.vpnStartFailure)
-                return
-            }
-            
-            completion(ErrorCode.noError)
-        }
-        //    if isActive(tunnelId) {
-        //      return completion(ErrorCode.noError)
-        //    }
-        //    if isVpnConnected() {
-        //      return restartVpn(tunnelId, configJson: configJson, completion: completion)
-        //    }
-        //    self.startVpn(tunnelId, configJson: configJson, isAutoConnect: false, completion)
-    }
-    
-    private func startTunnel(manager: NETunnelProviderManager) async throws -> Void {
-        self.tunnelManager = manager
-        manager.isEnabled = true
-        // manager.isOnDemandEnabled = true
-        // TODO: subscribe to changes
-        try manager.connection.startVPNTunnel()
-        // TODO: wait for the start to be complete
-    }
-    
-    // Starts the last successful VPN tunnel.
-    // TODO: remove this if possible, and from the AppDelegate, in favor of on-demand vpn
-    public func startLastSuccessfulTunnel(_ completion: @escaping (Callback)) {
-        Task {
-            let managers = try await NETunnelProviderManager.loadAllFromPreferences()
-            guard let manager = managers.first else {
-                DDLogInfo("No config found")
-                completion(ErrorCode.noError)
-                return
-            }
-            do {
-                try await self.startTunnel(manager: manager)
-            } catch {
-                DDLogError("Failed to start VPN tunnel: \(error)")
-                completion(ErrorCode.vpnStartFailure)
-                return
-            }
-            completion(ErrorCode.noError)
-        }
-        //
-        //    // Explicitly pass an empty tunnel's configuration, so the VpnExtension process retrieves
-        //    // the last configuration from disk.
-        //    self.startVpn(nil, configJson:nil, isAutoConnect: true, completion)
-    }
-    
-    // Tears down the VPN if the tunnel with id |tunnelId| is active.
-    public func stop(_ tunnelId: String) {
-        defer {
-            self.activeTunnelId = nil
-            self.tunnelManager = nil
-        }
-        guard tunnelId == self.activeTunnelId else {
-            DDLogInfo("OutlineVpn.stop requested for tunnel \(tunnelId), but it's not active")
-            return
-        }
-        guard let manager = self.tunnelManager else {
-            DDLogInfo("OutlineVpn.stop requested for tunnel \(tunnelId), but there's no active manager")
-            return
-        }
-        guard manager.isEnabled else {
-            DDLogInfo("OutlineVpn.stop requested for tunnel \(tunnelId), but the profile is not enabled")
-            return
-        }
-        // Disable on-demand so it doesn't restart.
-        manager.isOnDemandEnabled = false
-        manager.saveToPreferences()
-        manager.connection.stopVPNTunnel()
-        //    if !isActive(tunnelId) {
-        //      return DDLogWarn("Cannot stop VPN, tunnel ID \(tunnelId)")
-        //    }
-        //    stopVpn()
-    }
-    
-    // Calls |observer| when the VPN's status changes.
-    public func onVpnStatusChange(_ observer: @escaping(VpnStatusObserver)) {
-        vpnStatusObserver = observer
-    }
-    
-    // Returns whether |tunnelId| is actively proxying through the VPN.
-    public func isActive(_ tunnelId: String?) -> Bool {
-        if self.activeTunnelId == nil {
-            return false
-        }
-        return self.activeTunnelId == tunnelId && isVpnConnected()
-    }
-    
-    // MARK: Helpers
-    
-    private func startVpn(_ tunnelId: String?, configJson: [String: Any]?, isAutoConnect: Bool, _ completion: @escaping(Callback)) {
-        setupVpn() { error in
-            if error != nil {
-                DDLogError("Failed to setup VPN: \(String(describing: error))")
-                return completion(ErrorCode.vpnPermissionNotGranted);
-            }
-            let message = [MessageKey.action: Action.start, MessageKey.tunnelId: tunnelId ?? ""];
-            self.sendVpnExtensionMessage(message) { response in
-                self.onStartVpnExtensionMessage(response, completion: completion)
-            }
-            var tunnelOptions: [String: Any]? = nil
-            if !isAutoConnect {
-                // TODO(fortuna): put this in a subkey
-                tunnelOptions = configJson
-                tunnelOptions?[MessageKey.tunnelId] = tunnelId
-            } else {
-                // macOS app was started by launcher.
-                tunnelOptions = [MessageKey.isOnDemand: "true"];
-            }
-            let session = self.tunnelManager?.connection as! NETunnelProviderSession
-            do {
-                try session.startTunnel(options: tunnelOptions)
-            } catch let error as NSError  {
-                DDLogError("Failed to start VPN: \(error)")
-                completion(ErrorCode.vpnStartFailure)
-            }
-        }
-    }
-    
-    private func stopVpn() {
-        let session: NETunnelProviderSession = tunnelManager?.connection as! NETunnelProviderSession
-        session.stopTunnel()
-        setConnectVpnOnDemand(false) // Disable on demand so the VPN does not connect automatically.
-        self.activeTunnelId = nil
-    }
-    
-    // Sends message to extension to restart the tunnel without tearing down the VPN.
-    private func restartVpn(_ tunnelId: String, configJson: [String: Any],
-                            completion: @escaping(Callback)) {
-        if activeTunnelId != nil {
-            vpnStatusObserver?(.disconnected, activeTunnelId!)
-        }
-        let message = [MessageKey.action: Action.restart, MessageKey.tunnelId: tunnelId,
-                       MessageKey.config: configJson] as [String : Any]
-        self.sendVpnExtensionMessage(message) { response in
-            self.onStartVpnExtensionMessage(response, completion: completion)
-        }
-    }
-    
->>>>>>> c6731157
     // Adds a VPN configuration to the user preferences if no Outline profile is present. Otherwise
     // enables the existing configuration.
     private func setupVpn(completion: @escaping(Error?) -> Void) {
@@ -570,17 +357,10 @@
     
     // Returns whether the VPN is connected or (re)connecting by querying |tunnelManager|.
     private func isVpnConnected() -> Bool {
-<<<<<<< HEAD
         guard let tunnelManager = self.tunnelManager else {
             return false
         }
         let vpnStatus = tunnelManager.connection.status
-=======
-        if tunnelManager == nil {
-            return false
-        }
-        let vpnStatus = tunnelManager?.connection.status
->>>>>>> c6731157
         return vpnStatus == .connected || vpnStatus == .connecting || vpnStatus == .reasserting
     }
     
@@ -595,11 +375,7 @@
     
     // Receives NEVPNStatusDidChange notifications. Calls onTunnelStatusChange for the active
     // tunnel.
-<<<<<<< HEAD
-    func vpnStatusChanged() {
-=======
     @objc func vpnStatusChanged() {
->>>>>>> c6731157
         if let vpnStatus = tunnelManager?.connection.status {
             if let tunnelId = activeTunnelId {
                 if (vpnStatus == .disconnected) {
@@ -614,12 +390,9 @@
         }
     }
     
-<<<<<<< HEAD
     // MARK: OLD CODE
     
     
-=======
->>>>>>> c6731157
     // MARK: VPN extension IPC
     
     /**
